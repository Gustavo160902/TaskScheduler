name: TaskScheduler Unit Test
on:
  push:
    branches: [ main ]
  pull_request:
    branches: [ main ]
  workflow_dispatch:

jobs:
  UnitTests_Linux:
    runs-on: ubuntu-latest
    
    steps:
      - name: Checkout
        uses: actions/checkout@v4
        
      - name: Install dependencies
        run: |
          sudo apt-get update
          sudo apt-get install -y cmake build-essential libgtest-dev pkg-config
          
      - name: Build and install Google Test
        run: |
          cd /usr/src/gtest
          sudo cmake .
          sudo cmake --build . --target all
<<<<<<< HEAD
          sudo cp lib/*.a /usr/lib || sudo cp *.a /usr/lib
=======
          sudo cp lib/*.a /usr/lib
          
      - name: Create test directory structure
        run: |
          mkdir -p test
          
      - name: Create unit test file
        run: |
          cat > test/test_taskscheduler.cpp << 'EOF'
          #include <gtest/gtest.h>
          #include <iostream>
          #include <vector>
          #include <chrono>
          #include <thread>

          // Mock Arduino functions for Linux compilation
          unsigned long millis() {
              static auto start = std::chrono::steady_clock::now();
              auto now = std::chrono::steady_clock::now();
              return std::chrono::duration_cast<std::chrono::milliseconds>(now - start).count();
          }

          unsigned long micros() {
              static auto start = std::chrono::steady_clock::now();
              auto now = std::chrono::steady_clock::now();
              return std::chrono::duration_cast<std::chrono::microseconds>(now - start).count();
          }

          void delay(unsigned long ms) {
              std::this_thread::sleep_for(std::chrono::milliseconds(ms));
          }

          // Include TaskScheduler headers
          #define _TASK_NON_ARDUINO
          #include "TaskScheduler.h"

          // Global test output capture
          std::vector<std::string> test_output;

          // Test callback functions
          void task1_callback() {
              test_output.push_back("Task1 executed");
              std::cout << "Task1 executed at " << millis() << "ms" << std::endl;
          }

          void task2_callback() {
              test_output.push_back("Task2 executed");
              std::cout << "Task2 executed at " << millis() << "ms" << std::endl;
          }

          void task3_callback() {
              test_output.push_back("Task3 executed");
              std::cout << "Task3 executed at " << millis() << "ms" << std::endl;
          }

          class TaskSchedulerTest : public ::testing::Test {
          protected:
              void SetUp() override {
                  test_output.clear();
              }
              
              void TearDown() override {
                  test_output.clear();
              }
          };

          TEST_F(TaskSchedulerTest, BasicSchedulerCreation) {
              Scheduler ts;
              EXPECT_TRUE(true); // Just test that scheduler can be created
          }

          TEST_F(TaskSchedulerTest, SingleTaskExecution) {
              Scheduler ts;
              
              // Create a task that runs once after 100ms
              Task task1(100, 1, &task1_callback, &ts, true);
              
              unsigned long start_time = millis();
              unsigned long timeout = start_time + 1000; // 1 second timeout
              
              // Run scheduler until task executes or timeout
              while (millis() < timeout && test_output.size() == 0) {
                  ts.execute();
                  delay(10); // Small delay to prevent busy waiting
              }
              
              EXPECT_EQ(test_output.size(), 1);
              EXPECT_EQ(test_output[0], "Task1 executed");
          }

          TEST_F(TaskSchedulerTest, MultipleTaskExecution) {
              Scheduler ts;
              
              // Create multiple tasks with different intervals
              Task task1(100, 1, &task1_callback, &ts, true);  // Run once after 100ms
              Task task2(150, 1, &task2_callback, &ts, true);  // Run once after 150ms
              Task task3(200, 1, &task3_callback, &ts, true);  // Run once after 200ms
              
              unsigned long start_time = millis();
              unsigned long timeout = start_time + 1000; // 1 second timeout
              
              // Run scheduler until all tasks execute or timeout
              while (millis() < timeout && test_output.size() < 3) {
                  ts.execute();
                  delay(10);
              }
              
              EXPECT_EQ(test_output.size(), 3);
              EXPECT_EQ(test_output[0], "Task1 executed");
              EXPECT_EQ(test_output[1], "Task2 executed");
              EXPECT_EQ(test_output[2], "Task3 executed");
          }

          TEST_F(TaskSchedulerTest, RepeatingTask) {
              Scheduler ts;
              
              // Create a task that runs 3 times with 100ms interval
              Task task1(100, 3, &task1_callback, &ts, true);
              
              unsigned long start_time = millis();
              unsigned long timeout = start_time + 1000; // 1 second timeout
              
              // Run scheduler until task executes 3 times or timeout
              while (millis() < timeout && test_output.size() < 3) {
                  ts.execute();
                  delay(10);
              }
              
              EXPECT_EQ(test_output.size(), 3);
              for (int i = 0; i < 3; i++) {
                  EXPECT_EQ(test_output[i], "Task1 executed");
              }
          }

          TEST_F(TaskSchedulerTest, TaskEnableDisable) {
              Scheduler ts;
              
              // Create a disabled task
              Task task1(100, 1, &task1_callback, &ts, false);
              
              unsigned long start_time = millis();
              unsigned long timeout = start_time + 300;
              
              // Run scheduler - task should not execute (it's disabled)
              while (millis() < timeout) {
                  ts.execute();
                  delay(10);
              }
              
              EXPECT_EQ(test_output.size(), 0);
              
              // Now enable the task
              task1.enable();
              
              start_time = millis();
              timeout = start_time + 300;
              
              // Run scheduler - task should execute now
              while (millis() < timeout && test_output.size() == 0) {
                  ts.execute();
                  delay(10);
              }
              
              EXPECT_EQ(test_output.size(), 1);
              EXPECT_EQ(test_output[0], "Task1 executed");
          }

          int main(int argc, char **argv) {
              ::testing::InitGoogleTest(&argc, argv);
              return RUN_ALL_TESTS();
          }
          EOF
          
      - name: Create CMakeLists.txt
        run: |
          cat > CMakeLists.txt << 'EOF'
          cmake_minimum_required(VERSION 3.10)
          project(TaskSchedulerTests)

          set(CMAKE_CXX_STANDARD 11)
          set(CMAKE_CXX_STANDARD_REQUIRED ON)

          # Find packages
          find_package(PkgConfig REQUIRED)
          find_package(Threads REQUIRED)

          # Include TaskScheduler source directory
          include_directories(${CMAKE_SOURCE_DIR}/src)

          # Add TaskScheduler source files
          file(GLOB TASKSCHEDULER_SOURCES "src/*.cpp")

          # Create the test executable
          add_executable(
              taskscheduler_tests
              test/test_taskscheduler.cpp
              ${TASKSCHEDULER_SOURCES}
          )

          # Link against gtest and pthread
          target_link_libraries(
              taskscheduler_tests
              gtest
              gtest_main
              pthread
          )

          # Add compile definitions to make TaskScheduler work on Linux
          target_compile_definitions(taskscheduler_tests PRIVATE
              ARDUINO=200
              _TASK_MICRO_RES=1
          )

          # Include directories
          target_include_directories(taskscheduler_tests PRIVATE 
              src
              test
          )
          EOF
>>>>>>> aa54701d
          
      - name: Build tests
        run: |
          cmake .
          make -j$(nproc)
          
      - name: Run unit tests
        run: |
          ./taskscheduler_tests --gtest_output=xml:test_results.xml
          
      - name: Upload test results
        uses: actions/upload-artifact@v3
        if: always()
        with:
          name: test-results
          path: test_results.xml<|MERGE_RESOLUTION|>--- conflicted
+++ resolved
@@ -24,9 +24,6 @@
           cd /usr/src/gtest
           sudo cmake .
           sudo cmake --build . --target all
-<<<<<<< HEAD
-          sudo cp lib/*.a /usr/lib || sudo cp *.a /usr/lib
-=======
           sudo cp lib/*.a /usr/lib
           
       - name: Create test directory structure
@@ -246,7 +243,6 @@
               test
           )
           EOF
->>>>>>> aa54701d
           
       - name: Build tests
         run: |
